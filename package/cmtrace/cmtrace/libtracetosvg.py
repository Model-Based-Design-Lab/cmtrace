'''Script to create an SVG figures from a trace '''
import os
import xml.etree.ElementTree as ET
from cmtrace.graphics.svggraphics import save_gantt_svg, save_vector_svg, convert_svg_to_pdf
from cmtrace.graphics.colorpalette import COLOR_PALETTE_FILLS
from cmtrace.graphics.tracesettings import TraceSettings
from cmtrace.dataflow.maxplus import MP_MINUS_INF
from cmtrace.utils.utils import error

from cmtrace.graphics.tracesettings import SCENARIO_SEPARATOR

def ensure_path(path):
    ''' make sure that a path exists '''
    if not os.path.exists(path):
        os.makedirs(path)

class TraceActor:
    """A TraceActor has a list of firings, and possibly a scenario"""

    def __init__(self, name, scenario=None):
        self.firings = list()
        self.scenario = scenario
        self.name = name

    def add_firing(self, start, end, iteration, text):
        """ add a firing to the list of firings """
        self.firings.append((float(start), float(end), iteration, text))

    def firing_intervals(self):
        """ Return a list of (start,end, iteration) triples for all firings """
        return self.firings

    def max_firing_time(self):
        """ return the largest of completion times of all firing intervals
        or zero if the list is empty """
        l = self.firing_intervals()
        if len(l) == 0:
            return 0.0
        return max(map(lambda i: i[1], l))

    def min_firing_time(self):
        """ return the smallest of starting times of all firing intervals
        or zero if the list is empty"""
        l = self.firing_intervals()
        if len(l) == 0:
            return 0.0
        return min(map(lambda i: i[0], l))


def read_trace_xml(filename, scale=1.0):
    """
    read the xml trace file and apply an optional scaling to the time stamps
    return actor firings, input arrivals and output arrivals.
    arrivals are in the form of a dictionary with names as keys and list of time stamps as value
    actor is a dict from actor name to TraceActor objects
    """

    # check if trace file exists
    if not os.path.isfile(filename):
        error(f"Trace file ({filename}) does not exist.")

    # parse the XML
    try:
        root = ET.parse(filename)
    except ET.ParseError as e:
        error(f"Failed to parse xml file ({filename}).\nReason: {e}")

    # dictionary to collect the actor traces
    # keys will be actor scenarios plus actor names
    actors = {}

    # find all the firing nodes in the XML
    for firing in root.findall("./firings/firing"):
        # get the firing data from it
        act = firing.attrib['actor']
        start = scale*float(firing.attrib['start'])
        end = scale*float(firing.attrib['end'])
<<<<<<< HEAD
        if 'scenario' in firing.attrib:
            scenario = firing.attrib['scenario']
        else:
            scenario = None
        if 'iteration' in firing.attrib:
            iteration = firing.attrib['iteration']
        else:
            iteration = None

        # create a new entry if it is a new actor
        if not scenario+SCENARIO_SEPARATOR+act in actors:
            actors[scenario+SCENARIO_SEPARATOR+act] = TraceActor(scenario+SCENARIO_SEPARATOR+act, scenario)

        # add the new firing
        actors[scenario+SCENARIO_SEPARATOR+act].add_firing(start, end, iteration)
=======
        scenario = firing.attrib['scenario']
        iteration = firing.attrib['iteration']
        text = None
        if 'text' in firing.attrib:
            text = firing.attrib['text']

        # create a new entry if it is a new actor
        if not scenario+SCENARIO_SEPARATOR+act in actors:
            actors[scenario+SCENARIO_SEPARATOR+act] = TraceActor(scenario+SCENARIO_SEPARATOR+act,
                                                                 scenario)

        # add the new firing
        actors[scenario+SCENARIO_SEPARATOR+act].add_firing(start, end, iteration, text)
>>>>>>> 3e8ee680

    inputs = {}
    for inp in root.findall("./inputs/input"):
        # get the timestamp data from it
        timestamp = scale*float(inp.attrib['timestamp'])

        # is the input named?
        if 'name' in inp.attrib:
            name = inp.attrib['name']
        else:
            name = 'Inputs'
        if name not in inputs:
            inputs[name] = list()
        inputs[name].append(timestamp)

    outputs = {}
    for output in root.findall("./outputs/output"):
        # get the timestamp data from it
        timestamp = scale*float(output.attrib['timestamp'])

        # is the input named?
        if 'name' in output.attrib:
            name = output.attrib['name']
        else:
            name = 'Outputs'
        if name not in outputs:
            outputs[name] = list()

        outputs[name].append(timestamp)

    return actors, inputs, outputs

# TODO: extend event traces with an iteration number to enable weakly consistent graph
# missing tokens in some iterations
def read_vector_trace_xml(filename, scale=1.0):
    """ read the xml vector trace file and apply an optional scaling to the time
    stamps. ensure that the sequences all have the same length """

    # parse the XML
    root = ET.parse(filename)

    # dictionary to collect the token traces
    # keys will be token names
    sequences = dict()

    length = 1
    # find all the vector nodes in the XML
    for vector in root.findall("./vectors/vector"):
        _ = int(vector.attrib['id'])
        for token in vector.findall("token"):
            name = token.attrib['name']
            timestamp = scale*float(token.attrib['timestamp'])

            # create a new entry if it is a new token; fill it with minus infinities
            # for the length of the existing sequences
            if not name in sequences:
                sequences[name] = [MP_MINUS_INF] * (length-1)
            sequences[name].append(timestamp)

        # fill up all sequences to length
        for _, seq in sequences.items():
            if len(seq) < length:
                seq.append(MP_MINUS_INF)
        length += 1

    return sequences


def create_gantt_actors_all(actors):
    """ create a gantt actor list for all actors occurring in the trace,
    coloring according to the default color palette"""

    # count the ctors found
    act_nr = 0

    # make the list
    gantt_actors = list()
    # for all actors
    for (act_name, tact) in actors.items():
        # add to the list, with a color from the default palette
        gantt_actors.append((act_name, [tact],
                             COLOR_PALETTE_FILLS[act_nr % (len(COLOR_PALETTE_FILLS))]))
        act_nr += 1
    return gantt_actors


def __scenario_actors(actors, actor_names, scenarios):
    """ create a list of actors with names in actor_names and scenarios in scenarios """
    res = []
    for scenario in scenarios:
        for actor_name in actor_names:
            if scenario+SCENARIO_SEPARATOR+actor_name in actors:
                res.append(actors[scenario+SCENARIO_SEPARATOR+actor_name])
    return res

def create_gantt_fig(trace_filename, svg_filename, settings=None):
    """ create figure for the trace """

    # create default settings if none are provided
    if settings is None:
        settings = TraceSettings()

    # read trace from file
    actors, arrivals, outputs = read_trace_xml(trace_filename, 1.0)

    actor_color_map = settings.color_map()
    if actor_color_map is None:
        actor_color_map = dict()

    # assign colors to the remaining actors not specified in settings
    color_palette = settings.color_palette()
    c_idx = 0
    for act_name, act in actors.items():
        if not act_name in actor_color_map:
            actor_color_map[act_name] = color_palette[c_idx]
            c_idx = (c_idx + 1) % len(color_palette)

    gantt_actors = []

    # check if there are row layout settings specified
    # a row contains a collection of actor or actor groups as defined in 'groups'
    structure = settings.structure()
    rows = settings.rows()
    if len(rows) > 0:
        for row in rows:
            # collect the actors to be represented in this row
            if row in structure:
                acts_list = []
                for act in structure[row]:
                    if act in actors:
                        acts_list.append(actors[act])
                    else:
                        print(f"Warning: actor {act} not found (missing scenario specification s@A?).")
                        acts_list.append(None)
            else:
                acts_list = [actors[row]]
            gantt_actors.append((row, acts_list))
    else:
        # make a default structure
        # gantt_actors: list of tuples with name, list of Actors
        #TODO: group same actor in different scenarios together
        c_idx = 0
        sorted_actors = sorted(actors.items(), key=lambda a: a[1].min_firing_time())
        for act_name, act in sorted_actors:
            parts = act_name.split(SCENARIO_SEPARATOR)
            act_name = parts[len(parts)-1]
            gantt_actors.append((act_name, [act]))
            c_idx = (c_idx + 1) % len(COLOR_PALETTE_FILLS)

    save_gantt_svg(gantt_actors, arrivals, outputs, svg_filename, settings=settings)
    convert_svg_to_pdf(svg_filename)

# TODO: maybe allow to make plots with both gantt and tokens

def create_vector_fig(trace_filename, svg_filename, settings=None):
    """ create vector figure for the  trace """

    if settings is None:
        settings = TraceSettings()

    event_seqs = read_vector_trace_xml(trace_filename, 1.0)

    structure = settings.structure()

    token_color_map = settings.color_map()
    if token_color_map is None:
        token_color_map = dict()

    # assign colors to the remaining actors not specified in settings
    color_palette = settings.color_palette_lines()
    c_idx = 0
    for token_name, _ in event_seqs.items():
        if not token_name in token_color_map:
            token_color_map[token_name] = color_palette[c_idx]
            c_idx = (c_idx + 1) % len(color_palette)

    event_seq_rows = []

    # check if there are row layout settings specified
    rows = settings.rows()

    if len(rows) > 0:
        for row in rows:
            # collect the actors to be represented in this row
            if row in structure:
                tokens_list = [(event_seqs[seq] if seq in event_seqs else None) for
                               seq in structure[row]]
            else:
                tokens_list = [event_seqs[row]]
            event_seq_rows.append((row, tokens_list))
    else:
        # create default layout, one row per token
        # vector_tokens: list of tuples with name, list of event sequences
        c_idx = 0
        sorted_tokens = sorted(event_seqs.items(), key=lambda a: a[1][0])
        for tok_name, seq in sorted_tokens:
            event_seq_rows.append((tok_name, seq))
            c_idx = (c_idx + 1) % len(COLOR_PALETTE_FILLS)


    save_vector_svg(event_seq_rows, svg_filename, settings)



#    save_gantt_svg(event_seq_rows, [], [], svg_filename, settings=settings)
    convert_svg_to_pdf(svg_filename)<|MERGE_RESOLUTION|>--- conflicted
+++ resolved
@@ -75,7 +75,6 @@
         act = firing.attrib['actor']
         start = scale*float(firing.attrib['start'])
         end = scale*float(firing.attrib['end'])
-<<<<<<< HEAD
         if 'scenario' in firing.attrib:
             scenario = firing.attrib['scenario']
         else:
@@ -84,16 +83,6 @@
             iteration = firing.attrib['iteration']
         else:
             iteration = None
-
-        # create a new entry if it is a new actor
-        if not scenario+SCENARIO_SEPARATOR+act in actors:
-            actors[scenario+SCENARIO_SEPARATOR+act] = TraceActor(scenario+SCENARIO_SEPARATOR+act, scenario)
-
-        # add the new firing
-        actors[scenario+SCENARIO_SEPARATOR+act].add_firing(start, end, iteration)
-=======
-        scenario = firing.attrib['scenario']
-        iteration = firing.attrib['iteration']
         text = None
         if 'text' in firing.attrib:
             text = firing.attrib['text']
@@ -105,7 +94,6 @@
 
         # add the new firing
         actors[scenario+SCENARIO_SEPARATOR+act].add_firing(start, end, iteration, text)
->>>>>>> 3e8ee680
 
     inputs = {}
     for inp in root.findall("./inputs/input"):
